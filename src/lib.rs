#![deny(missing_docs)]

//! # orca
//! orca is a library to make using the Reddit API from Rust easy
//!
//! ## Features
//! orca has not yet implemented near all of the functionality available in the Reddit API, but
//! enough has been implemented to make simple flexible scripts or apps. Some main functionality
//! includes:
//!
//! * submitting self posts
//! * automatic ratelimiting
//! * commenting and replying
//! * comment streams from subreddits
//! * private messages
//! * authorization as script or installed oauth app type
//! * more stuff
//!
//! ## Structure
//! All of the functionality necessary is available in the implementation of
//! the `App` struct. Data structures are defined in `orca::data`. Networking code is present in
//! the net module, which also contains OAuth authorization functionality.
//!
//! ## Usage
//! To simply create a reddit app instance, do
//!
//! ```rust
//! # use orca::App;
//! # let (name, version, author) = ("a", "b", "c");
//! let mut reddit = App::new(name, version, author).unwrap();
//! ```
//!
//! where `name`, `version`, and `author` are all `&str`s.
//!
//! This instance can do actions that don't require authorization, such as retrieving a stream of
//! comments from a subreddit, but actions such as commenting require authorization, which can be
//! done multiple ways. The most common way for clients to authorize is as scripts, which can be
//! done by just providing a username and password as well as the id and secret of the app that can
//! be registered on the desktop site. It looks like this in code (assuming you already have a
//! mutable reddit instance):
//!
//! ```rust,no_run
//! # use orca::App;
//! # let mut reddit = App::new("a", "b", "c").unwrap();
//! # let (id, secret, username, password) = ("a", "b", "c", "d");
//! reddit.authorize_script(id, secret, username, password).unwrap();
//! ```
//! More info can be found in the documentation for the net module
//!
//! Actually doing something is simple and similar to previous examples. To get info about the
//! currently authorized user, simply call
//!
//! ```rust,no_run
//! # use orca::App;
//! # let mut reddit = App::new("a", "b", "c").unwrap();
//! reddit.get_self();
//! ```
//!
//! which will return a json value until the actual user data structure is implemented.
//!

extern crate chrono;
#[macro_use]
extern crate failure;
#[macro_use]
extern crate failure_derive;
extern crate futures;
extern crate hyper;
extern crate hyper_tls;
#[macro_use]
extern crate log;
extern crate open;
extern crate rand;
extern crate serde;
extern crate serde_json as json;
extern crate tokio_core;
extern crate url;

#[cfg(test)]
mod test;

/// Functionality for communication with reddit.com
pub mod net;

/// Reddit data structures
pub mod data;

/// Errors
pub mod errors;

/// Main entry point
pub mod app;

pub use net::auth::{self, InstalledAppError, ResponseGenFn, Scopes};
pub use net::{Connection, LimitMethod};
pub use data::{Sort, SortTime};
pub use errors::RedditError;
<<<<<<< HEAD

use failure::Error;
use url::Url;

use net::{body_from_map, uri_params_from_map};
use net::auth::OAuth;
use data::{Comment, Comments, Listing, Post, Sort, Thing};

/// A reddit object
/// ## Usage:
/// To create a new instance, use `Reddit::new()`
pub struct App {
	conn: net::Connection,
}

impl App {
	/// Create a new reddit instance
	/// # Arguments
	/// * `appname` - Unique app name
	/// * `appversion` - App version
	/// * `appauthor` - Auther of the app
	/// # Returns
	/// A new reddit object
	pub fn new(appname: &str, appversion: &str, appauthor: &str) -> Result<App, Error> {
		Ok(App {
			conn: Connection::new(appname, appversion, appauthor)?,
		})
	}
	
	/// Authorize this app as a script
	/// # Arguments
	/// * `id` - The app id registered on Reddit
	/// * `secret` - The app secret registered on Reddit
	/// * `username` - The username of the user to authorize as
	/// * `password` - The password of the user to authorize as
	pub fn authorize_script(&mut self, id: &str, secret: &str, username: &str, password: &str) -> Result<(), Error> {
		let auth = OAuth::create_script(&self.conn, id, secret, username, password)?;
		self.conn.auth = Some(auth);
		Ok(())
	}
	
	/// Authorize this app as an installed app
	/// # Arguments
	/// * `conn` - A reference to the connection to authorize
	/// * `id` - The app id registered on Reddit
	/// * `redirect` - The app redirect URI registered on Reddit
	/// * `response_gen` - An optional function that generates a hyper Response to give to the user
	/// based on the result of the authorization attempt. The signature is `(Result<String, InstalledAppError) -> Result<Response, Response>`.
	/// The result passed in is either Ok with the code recieved, or Err with the error that occurred.
	/// The value returned should usually be an Ok(Response), but you can return Err(Response) to indicate
	/// that an error occurred within the function.
	/// * `scopes` - A reference to a Scopes instance representing the capabilites you are requesting
	/// as an installed app.
	pub fn authorize_installed_app<I: Into<Option<Arc<ResponseGenFn>>>>
	(&mut self, id: &str, redirect: &str, response_gen: I, scopes: &Scopes) -> Result<(), Error> {
		let auth = OAuth::create_installed_app(&self.conn, id, redirect, response_gen, scopes)?;
		self.conn.auth = Some(auth);
		Ok(())
	}

	/// Get the posts in a subreddit sorted in a specific way
	/// # Arguments
	/// * `sub` - Name of subreddit to query
	/// * `sort` - Sort method of query
	/// # Returns
	/// A result containing a json listing of posts
	pub fn get_posts(&self, sub: &str, sort: Sort) -> Result<Value, Error> {
		let req = Request::new(
			Method::Get,
			Url::parse_with_params(
				&format!(
					"https://www.reddit.com/r/{}/.\
					 json",
					sub
				),
				sort.param(),
			)?.into_string()
				.parse()?, // TODO clean
		);

		self.conn.run_request(req)
	}

	/// Submit a self post
	/// # Arguments
	/// * `sub` - Name of the subreddit to submit a post to
	/// * `title` - Title of the post
	/// * `text` - Body of the post
	/// * `sendreplies` - Whether replies should be forwarded to the inbox of the submitter
	/// # Returns
	/// A result with reddit's json response to the submission
	pub fn submit_self(&self, sub: &str, title: &str, text: &str, sendreplies: bool) -> Result<Value, Error> {
		let mut params: HashMap<&str, &str> = HashMap::new();
		params.insert("sr", sub);
		params.insert("kind", "self");
		params.insert("title", title);
		params.insert("text", text);
		params.insert("sendreplies", if sendreplies { "true" } else { "false" });

		let mut req = Request::new(
			Method::Post,
			"https://oauth.reddit.com/api/submit/.json".parse()?,
		);
		req.set_body(body_from_map(&params));

		self.conn.run_auth_request(req)
	}

	/// Get info of the user currently authorized
	///
	/// Note: requires connection to be authorized
	/// # Returns
	/// A result with the json value of the user data
	pub fn get_self(&self) -> Result<Value, Error> {
		let req = Request::new(
			Method::Get,
			"https://oauth.reddit.com/api/v1/me/.json".parse()?,
		);

		self.conn.run_auth_request(req)
	}


	/// Submit a link post
	/// # Arguments
	/// * `sub` - Name of the subreddit to submit a post to
	/// * `title` - Title of the post
	/// * `url` - URL of the post
	/// * `sendreplies` - Whether replies should be forwarded to the inbox of the submitter
	/// # Returns
	/// A result with reddit's json response to the submission
	pub fn submit_link(&self, sub: &str, title: &str, url: &str, sendreplies: bool) -> Result<Value, Error> {
		let mut params: HashMap<&str, &str> = HashMap::new();
		params.insert("sr", sub);
		params.insert("kind", "link");
		params.insert("title", title);
		params.insert("url", url);
		params.insert("sendreplies", if sendreplies { "true" } else { "false" });

		let mut req = Request::new(
			Method::Post,
			"https://oauth.reddit.com/api/submit/.json".parse()?,
		);
		req.set_body(body_from_map(&params));

		self.conn.run_auth_request(req)
	}

	/// Gets information about a user that is not currently authorized
	/// # Arguments
	/// * `name` - username of the user to query
	/// # Returns
	/// A json value containing the user info
	pub fn get_user(&self, name: &str) -> Result<Value, Error> {
		let req = Request::new(
			Method::Get,
			format!("https://www.reddit.com/user/{}/about/.json", name).parse()?,
		);

		self.conn.run_request(req)
	}

	/// Get a iterator of all comments in order of being posted
	/// # Arguments
	/// * `sub` - Name of the subreddit to pull comments from. Can be 'all' to pull from all of reddit
	pub fn create_comment_stream(&self, sub: &str) -> Comments {
		Comments::new(self, sub)
	}

	/// Gets the most recent comments in a subreddit. This function is also usually called intenally but
	/// can be called if a one time retrieval of recent comments from a subreddit is necessary
	/// # Arguments
	/// * `sub` - Subreddit to load recent comments from
	/// * `limit` - Optional limit to amount of comments loaded
	/// * `before` - Optional comment to be the starting point for the next comments loaded
	/// # Returns
	/// A listing of comments that should be flat (no replies)
	pub fn get_recent_comments(&self, sub: &str, limit: Option<i32>, before: Option<String>) -> Result<Listing<Comment>, Error> {
		let limit_str;
		let before_str;
		let mut params: HashMap<&str, &str> = HashMap::new();
		if let Some(limit) = limit {
			limit_str = limit.to_string();
			params.insert("limit", &limit_str);
		}
		if let Some(before) = before {
			before_str = before;
			params.insert("before", &before_str);
		}

		let req = Request::new(
			Method::Get,
			uri_params_from_map(
				&format!("https://www.reddit.com/r/{}/comments.json", sub),
				&params,
			)?,
		);

		let resp = self.conn.run_request(req)?;
		let comments = Listing::from_value(&resp["data"]["children"], "", self)?;

		Ok(comments)
	}

	/// Loads the comment tree of a post, returning a listing of the Comment enum, which can be
	/// either Loaded or NotLoaded
	/// # Arguments
	/// * `post` - The name of the post to retrieve the tree from
	/// # Returns
	/// A fully populated listing of commments (no `more` values)
	pub fn get_comment_tree(&self, post: &str) -> Result<Listing<Comment>, Error> {
		// TODO add sorting and shit
		let mut req = Request::new(
			Method::Get,
			format!("https://www.reddit.com/comments/{}/.json", post).parse()?,
		);

		let mut params: HashMap<&str, &str> = HashMap::new();
		params.insert("limit", "2147483648");
		params.insert("depth", "2147483648");
		req.set_body(body_from_map(&params));

		let data = self.conn.run_request(req)?;
		let data = data[1]["data"]["children"].clone();

		Listing::from_value(&data, post, self)
	}

	/// Load more comments from a comment tree that is not completely loaded. This function at the moment can only be called
	/// internally due to requiring `morechildren_id` that is not available in the `Thread` type.
	/// # Arguments
	/// * `link_id` - The id of the post that has the comments that are being loaded
	/// * `morechildren_id` - The id of the morechildren object that is being loaded
	/// * `comments` - Slice of `&str`s that are the ids of the comments to be loaded
	pub fn more_children(&self, link_id: &str, morechildren_id: &str, comments: &[&str]) -> Result<Listing<Comment>, Error> {
		let mut string = String::from("t3_");
		let link_id = if !link_id.starts_with("t3_") {
			string.push_str(link_id);
			&string
		} else {
			link_id
		};

		let limit = 5;
		// Break requests into chunks of `limit`
		let mut chunks: Vec<String> = Vec::new();
		let mut chunk_buf = String::new();
		for (i, id) in comments.iter().enumerate() {
			if i != 0 && i % limit == 0 {
				chunk_buf.pop(); // Removes trailing comma
				chunks.push(chunk_buf);
				chunk_buf = String::new();
			}

			chunk_buf.push_str(&format!("{},", id));
		}
		chunk_buf.pop(); // Removes trailing comma on unfinished chunk
		chunks.push(chunk_buf);

		trace!("Chunks are {:?}", chunks);

		let mut lists = Vec::new();

		for chunk in chunks {
			let mut params: HashMap<&str, &str> = HashMap::new();
			params.insert("children", &chunk);
			params.insert("link_id", link_id);
			params.insert("id", morechildren_id);
			params.insert("api_type", "json");

			trace!("Getting more children {} from {}", chunk, link_id);

			//let mut req = Request::new(Method::Get, Url::parse_with_params("https://www.reddit.com/api/morechildren/.json", params)?.into_string().parse()?);
			let mut req = Request::new(
				Method::Post,
				"https://www.reddit.com/api/morechildren/.json".parse()?,
			);
			req.set_body(body_from_map(&params));
			let data = self.conn.run_request(req)?;

			trace!("Scanning {}", data);

			let list: Listing<Comment> = Listing::from_value(&data["json"]["data"]["things"], link_id, self)?;
			lists.push(list);
		}

		// Flatten the vec of listings
		let mut final_list = VecDeque::new();
		for list in &mut lists {
			final_list.append(&mut list.children);
		}
		let mut listing: Listing<Comment> = Listing::new();

		for comment in final_list {
			listing.insert_comment(comment);
		}

		Ok(listing)
	}

	/// Comment on a thing. The `thing` can be a post, a comment, or a private message
	/// # Arguments
	/// * `text` - The body of the comment
	/// * `thing` - Fullname of the thing to comment on
	pub fn comment(&self, text: &str, thing: &str) -> Result<(), Error> {
		let mut params: HashMap<&str, &str> = HashMap::new();
		params.insert("text", text);
		params.insert("thing_id", thing);

		let mut req = Request::new(
			Method::Post,
			"https://oauth.reddit.com/api/comment".parse()?,
		);
		req.set_body(body_from_map(&params));

		self.conn.run_auth_request(req)?;
		Ok(())
	}

	/// Sticky a post in a subreddit. Does nothing if the post is already stickied
	/// # Arguments
	/// * `sticky` - boolean value. True to set post as sticky, false to unset post as sticky
	/// * `slot` - Optional slot number to fill (can only be 1 or 2, and will error otherwise)
	/// * `id` - _fullname_ of the post to sticky
	pub fn set_sticky(&self, sticky: bool, slot: Option<i32>, id: &str) -> Result<(), Error> {
		let numstr;
		let mut params: HashMap<&str, &str> = HashMap::new();
		params.insert("state", if sticky { "1" } else { "0" });

		if let Some(num) = slot {
			if num != 1 && num != 2 {
				return Err(Error::from(RedditError::BadRequest {
					request: "Sticky's are limited to slots 1 and 2".to_string(),
					response: "not sent".to_string(),
				}));
			}
			numstr = num.to_string();
			params.insert("num", &numstr);
		}

		params.insert("id", id);

		let mut req = Request::new(
			Method::Post,
			"https://oauth.reddit.com/api/set_subreddit_sticky/.json".parse()?,
		);
		req.set_body(body_from_map(&params));

		self.conn.run_auth_request(req).ok();

		Ok(())
	}

	/// Sets the method to use for ratelimiting.
	/// # Arguments
	/// * `limit` - The method to use for ratelimiting
	pub fn set_ratelimiting(&self, limit: net::LimitMethod) {
		self.conn.set_limit(limit);
	}

	/// Loads a thing and casts it to the type of anything as long as it implements the Thing trait. Experimental
	/// # Arguments
	/// * `fullame` - fullname of the thing
	pub fn load_post(&self, fullname: &str) -> Result<Post, Error> {
		let mut params: HashMap<&str, &str> = HashMap::new();
		params.insert("names", fullname);

		let req = Request::new(
			Method::Get,
			format!("https://www.reddit.com/by_id/{}/.json", fullname).parse()?,
		);
		let response = self.conn.run_request(req)?;

		Post::from_value(&response, self)
	}

	/// Send a private message to a user
	/// # Arguments
	/// * `to` - Name of the user to send a message to
	/// * `subject` - Subject of the message
	/// * `body` - Body of the message
	pub fn message(&self, to: &str, subject: &str, body: &str) -> Result<(), Error> {
		let mut params: HashMap<&str, &str> = HashMap::new();
		params.insert("to", to);
		params.insert("subject", subject);
		params.insert("text", body);

		let mut req = Request::new(
			Method::Post,
			"https://oauth.reddit.com/api/compose/.json".parse()?,
		);
		req.set_body(body_from_map(&params));

		match self.conn.run_auth_request(req) {
			Ok(_) => Ok(()),
			Err(e) => Err(e),
		}
	}
}

#[cfg(test)]
impl App {
	pub fn get_conn(&self) -> &Connection {
		&self.conn
	}
}
=======
pub use app::App;
>>>>>>> d5d57817
<|MERGE_RESOLUTION|>--- conflicted
+++ resolved
@@ -95,413 +95,4 @@
 pub use net::{Connection, LimitMethod};
 pub use data::{Sort, SortTime};
 pub use errors::RedditError;
-<<<<<<< HEAD
-
-use failure::Error;
-use url::Url;
-
-use net::{body_from_map, uri_params_from_map};
-use net::auth::OAuth;
-use data::{Comment, Comments, Listing, Post, Sort, Thing};
-
-/// A reddit object
-/// ## Usage:
-/// To create a new instance, use `Reddit::new()`
-pub struct App {
-	conn: net::Connection,
-}
-
-impl App {
-	/// Create a new reddit instance
-	/// # Arguments
-	/// * `appname` - Unique app name
-	/// * `appversion` - App version
-	/// * `appauthor` - Auther of the app
-	/// # Returns
-	/// A new reddit object
-	pub fn new(appname: &str, appversion: &str, appauthor: &str) -> Result<App, Error> {
-		Ok(App {
-			conn: Connection::new(appname, appversion, appauthor)?,
-		})
-	}
-	
-	/// Authorize this app as a script
-	/// # Arguments
-	/// * `id` - The app id registered on Reddit
-	/// * `secret` - The app secret registered on Reddit
-	/// * `username` - The username of the user to authorize as
-	/// * `password` - The password of the user to authorize as
-	pub fn authorize_script(&mut self, id: &str, secret: &str, username: &str, password: &str) -> Result<(), Error> {
-		let auth = OAuth::create_script(&self.conn, id, secret, username, password)?;
-		self.conn.auth = Some(auth);
-		Ok(())
-	}
-	
-	/// Authorize this app as an installed app
-	/// # Arguments
-	/// * `conn` - A reference to the connection to authorize
-	/// * `id` - The app id registered on Reddit
-	/// * `redirect` - The app redirect URI registered on Reddit
-	/// * `response_gen` - An optional function that generates a hyper Response to give to the user
-	/// based on the result of the authorization attempt. The signature is `(Result<String, InstalledAppError) -> Result<Response, Response>`.
-	/// The result passed in is either Ok with the code recieved, or Err with the error that occurred.
-	/// The value returned should usually be an Ok(Response), but you can return Err(Response) to indicate
-	/// that an error occurred within the function.
-	/// * `scopes` - A reference to a Scopes instance representing the capabilites you are requesting
-	/// as an installed app.
-	pub fn authorize_installed_app<I: Into<Option<Arc<ResponseGenFn>>>>
-	(&mut self, id: &str, redirect: &str, response_gen: I, scopes: &Scopes) -> Result<(), Error> {
-		let auth = OAuth::create_installed_app(&self.conn, id, redirect, response_gen, scopes)?;
-		self.conn.auth = Some(auth);
-		Ok(())
-	}
-
-	/// Get the posts in a subreddit sorted in a specific way
-	/// # Arguments
-	/// * `sub` - Name of subreddit to query
-	/// * `sort` - Sort method of query
-	/// # Returns
-	/// A result containing a json listing of posts
-	pub fn get_posts(&self, sub: &str, sort: Sort) -> Result<Value, Error> {
-		let req = Request::new(
-			Method::Get,
-			Url::parse_with_params(
-				&format!(
-					"https://www.reddit.com/r/{}/.\
-					 json",
-					sub
-				),
-				sort.param(),
-			)?.into_string()
-				.parse()?, // TODO clean
-		);
-
-		self.conn.run_request(req)
-	}
-
-	/// Submit a self post
-	/// # Arguments
-	/// * `sub` - Name of the subreddit to submit a post to
-	/// * `title` - Title of the post
-	/// * `text` - Body of the post
-	/// * `sendreplies` - Whether replies should be forwarded to the inbox of the submitter
-	/// # Returns
-	/// A result with reddit's json response to the submission
-	pub fn submit_self(&self, sub: &str, title: &str, text: &str, sendreplies: bool) -> Result<Value, Error> {
-		let mut params: HashMap<&str, &str> = HashMap::new();
-		params.insert("sr", sub);
-		params.insert("kind", "self");
-		params.insert("title", title);
-		params.insert("text", text);
-		params.insert("sendreplies", if sendreplies { "true" } else { "false" });
-
-		let mut req = Request::new(
-			Method::Post,
-			"https://oauth.reddit.com/api/submit/.json".parse()?,
-		);
-		req.set_body(body_from_map(&params));
-
-		self.conn.run_auth_request(req)
-	}
-
-	/// Get info of the user currently authorized
-	///
-	/// Note: requires connection to be authorized
-	/// # Returns
-	/// A result with the json value of the user data
-	pub fn get_self(&self) -> Result<Value, Error> {
-		let req = Request::new(
-			Method::Get,
-			"https://oauth.reddit.com/api/v1/me/.json".parse()?,
-		);
-
-		self.conn.run_auth_request(req)
-	}
-
-
-	/// Submit a link post
-	/// # Arguments
-	/// * `sub` - Name of the subreddit to submit a post to
-	/// * `title` - Title of the post
-	/// * `url` - URL of the post
-	/// * `sendreplies` - Whether replies should be forwarded to the inbox of the submitter
-	/// # Returns
-	/// A result with reddit's json response to the submission
-	pub fn submit_link(&self, sub: &str, title: &str, url: &str, sendreplies: bool) -> Result<Value, Error> {
-		let mut params: HashMap<&str, &str> = HashMap::new();
-		params.insert("sr", sub);
-		params.insert("kind", "link");
-		params.insert("title", title);
-		params.insert("url", url);
-		params.insert("sendreplies", if sendreplies { "true" } else { "false" });
-
-		let mut req = Request::new(
-			Method::Post,
-			"https://oauth.reddit.com/api/submit/.json".parse()?,
-		);
-		req.set_body(body_from_map(&params));
-
-		self.conn.run_auth_request(req)
-	}
-
-	/// Gets information about a user that is not currently authorized
-	/// # Arguments
-	/// * `name` - username of the user to query
-	/// # Returns
-	/// A json value containing the user info
-	pub fn get_user(&self, name: &str) -> Result<Value, Error> {
-		let req = Request::new(
-			Method::Get,
-			format!("https://www.reddit.com/user/{}/about/.json", name).parse()?,
-		);
-
-		self.conn.run_request(req)
-	}
-
-	/// Get a iterator of all comments in order of being posted
-	/// # Arguments
-	/// * `sub` - Name of the subreddit to pull comments from. Can be 'all' to pull from all of reddit
-	pub fn create_comment_stream(&self, sub: &str) -> Comments {
-		Comments::new(self, sub)
-	}
-
-	/// Gets the most recent comments in a subreddit. This function is also usually called intenally but
-	/// can be called if a one time retrieval of recent comments from a subreddit is necessary
-	/// # Arguments
-	/// * `sub` - Subreddit to load recent comments from
-	/// * `limit` - Optional limit to amount of comments loaded
-	/// * `before` - Optional comment to be the starting point for the next comments loaded
-	/// # Returns
-	/// A listing of comments that should be flat (no replies)
-	pub fn get_recent_comments(&self, sub: &str, limit: Option<i32>, before: Option<String>) -> Result<Listing<Comment>, Error> {
-		let limit_str;
-		let before_str;
-		let mut params: HashMap<&str, &str> = HashMap::new();
-		if let Some(limit) = limit {
-			limit_str = limit.to_string();
-			params.insert("limit", &limit_str);
-		}
-		if let Some(before) = before {
-			before_str = before;
-			params.insert("before", &before_str);
-		}
-
-		let req = Request::new(
-			Method::Get,
-			uri_params_from_map(
-				&format!("https://www.reddit.com/r/{}/comments.json", sub),
-				&params,
-			)?,
-		);
-
-		let resp = self.conn.run_request(req)?;
-		let comments = Listing::from_value(&resp["data"]["children"], "", self)?;
-
-		Ok(comments)
-	}
-
-	/// Loads the comment tree of a post, returning a listing of the Comment enum, which can be
-	/// either Loaded or NotLoaded
-	/// # Arguments
-	/// * `post` - The name of the post to retrieve the tree from
-	/// # Returns
-	/// A fully populated listing of commments (no `more` values)
-	pub fn get_comment_tree(&self, post: &str) -> Result<Listing<Comment>, Error> {
-		// TODO add sorting and shit
-		let mut req = Request::new(
-			Method::Get,
-			format!("https://www.reddit.com/comments/{}/.json", post).parse()?,
-		);
-
-		let mut params: HashMap<&str, &str> = HashMap::new();
-		params.insert("limit", "2147483648");
-		params.insert("depth", "2147483648");
-		req.set_body(body_from_map(&params));
-
-		let data = self.conn.run_request(req)?;
-		let data = data[1]["data"]["children"].clone();
-
-		Listing::from_value(&data, post, self)
-	}
-
-	/// Load more comments from a comment tree that is not completely loaded. This function at the moment can only be called
-	/// internally due to requiring `morechildren_id` that is not available in the `Thread` type.
-	/// # Arguments
-	/// * `link_id` - The id of the post that has the comments that are being loaded
-	/// * `morechildren_id` - The id of the morechildren object that is being loaded
-	/// * `comments` - Slice of `&str`s that are the ids of the comments to be loaded
-	pub fn more_children(&self, link_id: &str, morechildren_id: &str, comments: &[&str]) -> Result<Listing<Comment>, Error> {
-		let mut string = String::from("t3_");
-		let link_id = if !link_id.starts_with("t3_") {
-			string.push_str(link_id);
-			&string
-		} else {
-			link_id
-		};
-
-		let limit = 5;
-		// Break requests into chunks of `limit`
-		let mut chunks: Vec<String> = Vec::new();
-		let mut chunk_buf = String::new();
-		for (i, id) in comments.iter().enumerate() {
-			if i != 0 && i % limit == 0 {
-				chunk_buf.pop(); // Removes trailing comma
-				chunks.push(chunk_buf);
-				chunk_buf = String::new();
-			}
-
-			chunk_buf.push_str(&format!("{},", id));
-		}
-		chunk_buf.pop(); // Removes trailing comma on unfinished chunk
-		chunks.push(chunk_buf);
-
-		trace!("Chunks are {:?}", chunks);
-
-		let mut lists = Vec::new();
-
-		for chunk in chunks {
-			let mut params: HashMap<&str, &str> = HashMap::new();
-			params.insert("children", &chunk);
-			params.insert("link_id", link_id);
-			params.insert("id", morechildren_id);
-			params.insert("api_type", "json");
-
-			trace!("Getting more children {} from {}", chunk, link_id);
-
-			//let mut req = Request::new(Method::Get, Url::parse_with_params("https://www.reddit.com/api/morechildren/.json", params)?.into_string().parse()?);
-			let mut req = Request::new(
-				Method::Post,
-				"https://www.reddit.com/api/morechildren/.json".parse()?,
-			);
-			req.set_body(body_from_map(&params));
-			let data = self.conn.run_request(req)?;
-
-			trace!("Scanning {}", data);
-
-			let list: Listing<Comment> = Listing::from_value(&data["json"]["data"]["things"], link_id, self)?;
-			lists.push(list);
-		}
-
-		// Flatten the vec of listings
-		let mut final_list = VecDeque::new();
-		for list in &mut lists {
-			final_list.append(&mut list.children);
-		}
-		let mut listing: Listing<Comment> = Listing::new();
-
-		for comment in final_list {
-			listing.insert_comment(comment);
-		}
-
-		Ok(listing)
-	}
-
-	/// Comment on a thing. The `thing` can be a post, a comment, or a private message
-	/// # Arguments
-	/// * `text` - The body of the comment
-	/// * `thing` - Fullname of the thing to comment on
-	pub fn comment(&self, text: &str, thing: &str) -> Result<(), Error> {
-		let mut params: HashMap<&str, &str> = HashMap::new();
-		params.insert("text", text);
-		params.insert("thing_id", thing);
-
-		let mut req = Request::new(
-			Method::Post,
-			"https://oauth.reddit.com/api/comment".parse()?,
-		);
-		req.set_body(body_from_map(&params));
-
-		self.conn.run_auth_request(req)?;
-		Ok(())
-	}
-
-	/// Sticky a post in a subreddit. Does nothing if the post is already stickied
-	/// # Arguments
-	/// * `sticky` - boolean value. True to set post as sticky, false to unset post as sticky
-	/// * `slot` - Optional slot number to fill (can only be 1 or 2, and will error otherwise)
-	/// * `id` - _fullname_ of the post to sticky
-	pub fn set_sticky(&self, sticky: bool, slot: Option<i32>, id: &str) -> Result<(), Error> {
-		let numstr;
-		let mut params: HashMap<&str, &str> = HashMap::new();
-		params.insert("state", if sticky { "1" } else { "0" });
-
-		if let Some(num) = slot {
-			if num != 1 && num != 2 {
-				return Err(Error::from(RedditError::BadRequest {
-					request: "Sticky's are limited to slots 1 and 2".to_string(),
-					response: "not sent".to_string(),
-				}));
-			}
-			numstr = num.to_string();
-			params.insert("num", &numstr);
-		}
-
-		params.insert("id", id);
-
-		let mut req = Request::new(
-			Method::Post,
-			"https://oauth.reddit.com/api/set_subreddit_sticky/.json".parse()?,
-		);
-		req.set_body(body_from_map(&params));
-
-		self.conn.run_auth_request(req).ok();
-
-		Ok(())
-	}
-
-	/// Sets the method to use for ratelimiting.
-	/// # Arguments
-	/// * `limit` - The method to use for ratelimiting
-	pub fn set_ratelimiting(&self, limit: net::LimitMethod) {
-		self.conn.set_limit(limit);
-	}
-
-	/// Loads a thing and casts it to the type of anything as long as it implements the Thing trait. Experimental
-	/// # Arguments
-	/// * `fullame` - fullname of the thing
-	pub fn load_post(&self, fullname: &str) -> Result<Post, Error> {
-		let mut params: HashMap<&str, &str> = HashMap::new();
-		params.insert("names", fullname);
-
-		let req = Request::new(
-			Method::Get,
-			format!("https://www.reddit.com/by_id/{}/.json", fullname).parse()?,
-		);
-		let response = self.conn.run_request(req)?;
-
-		Post::from_value(&response, self)
-	}
-
-	/// Send a private message to a user
-	/// # Arguments
-	/// * `to` - Name of the user to send a message to
-	/// * `subject` - Subject of the message
-	/// * `body` - Body of the message
-	pub fn message(&self, to: &str, subject: &str, body: &str) -> Result<(), Error> {
-		let mut params: HashMap<&str, &str> = HashMap::new();
-		params.insert("to", to);
-		params.insert("subject", subject);
-		params.insert("text", body);
-
-		let mut req = Request::new(
-			Method::Post,
-			"https://oauth.reddit.com/api/compose/.json".parse()?,
-		);
-		req.set_body(body_from_map(&params));
-
-		match self.conn.run_auth_request(req) {
-			Ok(_) => Ok(()),
-			Err(e) => Err(e),
-		}
-	}
-}
-
-#[cfg(test)]
-impl App {
-	pub fn get_conn(&self) -> &Connection {
-		&self.conn
-	}
-}
-=======
-pub use app::App;
->>>>>>> d5d57817
+pub use app::App;